package openai

import (
	"testing"

	"github.com/jieliu2000/anyi/message"
	impl "github.com/sashabaranov/go-openai"
	"github.com/stretchr/testify/assert"
)

func TestChatWithNoClient(t *testing.T) {
	client := OpenAIClient{}
	_, err := client.Chat(nil)
	if err == nil {
		t.Error("Expected error when no client is set")
	}
}

func TestConvertToOpenAIChatMessages(t *testing.T) {
	messages := []message.Message{
		{Role: "system", Content: "You are an assisstant"},
		{Role: "user", Content: "Hello"},
	}

	openAIMessages := ConvertToOpenAIChatMessages(messages)

	if len(openAIMessages) != len(messages) {
		t.Errorf("Expected %d messages, got %d", len(messages), len(openAIMessages))
	}

	assert.Equal(t, impl.ChatMessageRoleSystem, openAIMessages[0].Role, "Expected role %s, got %s", impl.ChatMessageRoleSystem, openAIMessages[0].Role)
	assert.Equal(t, "You are an assisstant", openAIMessages[0].Content, "Expected content %s, got %s", "You are an assisstant", openAIMessages[0].Content)
	assert.Equal(t, impl.ChatMessageRoleUser, openAIMessages[1].Role, "Expected role %s, got %s", impl.ChatMessageRoleUser, openAIMessages[1].Role)
	assert.Equal(t, "Hello", openAIMessages[1].Content, "Expected content %s, got %s", "Hello", openAIMessages[1].Content)
}

func TestNewConfig(t *testing.T) {
	config := NewConfig("token", "model", "URL")

	assert.Equal(t, "token", config.APIKey, "Expected token %s, got %s", "token", config.APIKey)
	assert.Equal(t, "model", config.Model, "Expected model %s, got %s", "model", config.Model)
	assert.Equal(t, "URL", config.BaseURL, "Expected URL %s, got %s", "URL", config.BaseURL)
<<<<<<< HEAD
=======
}

func TestChat(t *testing.T) {
	// TODO: Implement test for Chat function
>>>>>>> 858390d3
}<|MERGE_RESOLUTION|>--- conflicted
+++ resolved
@@ -40,11 +40,8 @@
 	assert.Equal(t, "token", config.APIKey, "Expected token %s, got %s", "token", config.APIKey)
 	assert.Equal(t, "model", config.Model, "Expected model %s, got %s", "model", config.Model)
 	assert.Equal(t, "URL", config.BaseURL, "Expected URL %s, got %s", "URL", config.BaseURL)
-<<<<<<< HEAD
-=======
 }
 
 func TestChat(t *testing.T) {
 	// TODO: Implement test for Chat function
->>>>>>> 858390d3
 }